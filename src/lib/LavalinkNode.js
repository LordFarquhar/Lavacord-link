const WebSocket = require('ws')

module.exports = class LavalinkNode {
  constructor(manager, options = {}) {
    this.manager = manager
    this.tag = options.tag || null
    Object.defineProperty(this, 'host', { value: options.host || '127.0.0.1', enumerable: false })
    Object.defineProperty(this, 'port', { value: options.port || 2333, enumerable: false })
    Object.defineProperty(this, 'password', { value: options.password || 'youshallnotpass', enumerable: false })
    this.ws = null
    this.reconnectInterval = options.reconnectInterval || 5000
    this.resumeKey = options.resumeKey
    this._queue = []
    this._resumeTimeout = 120

    this.stats = {
      players: 0,
      playingPlayers: 0,
      uptime: 0,
      memory: {
        free: 0,
        used: 0,
        allocated: 0,
        reservable: 0
      },
      cpu: {
        cores: 0,
        systemLoad: 0,
        lavalinkLoad: 0
      }
    }

    this.connected = false
  }

  connect() {
    if (this.ws) this.ws.close()

    const headers = {
      Authorization: this.password,
      'Num-Shards': String(this.manager.shards || 1),
      'User-Id': this.manager.user
    }

    this.ws = new WebSocket(`ws:${this.host}:${this.port}/`, { headers })

    this.ws.on('open', this.onOpen.bind(this))
    this.ws.on('error', this.onError.bind(this))
    this.ws.on('message', this.onMessage.bind(this))
    this.ws.on('close', this.onClose.bind(this))
  }

  onOpen() {
<<<<<<< HEAD
    if (this._reconnect) {
      clearTimeout(this._reconnect)
      delete this._reconnect
    }
=======
    if (this._reconnect) clearTimeout(this._reconnect)
    this._queueFlush()
      .catch(error => this.manager.emit('nodeError', { node: this, error }))

    if (this.resumeKey) this.configureResuming(this.resumeKey).catch(error => this.manager.emit('nodeError', { node: this, error }))
>>>>>>> c86dddb6

    this.manager.emit('nodeConnect', this)
    this.connected = true
  }

  onMessage(data) {
    if (data instanceof Array) data = Buffer.concat(data)
    else if (data instanceof ArrayBuffer) data = Buffer.from(data)

    const packet = JSON.parse(data)

    if (packet.op && packet.op == 'stats') {
      this.stats = { ...packet }
      delete this.stats.op
    }

    const player = this.manager.players.get(packet.guildId)
    if (packet.guildId && player) player.emit(packet.op, packet)

    packet.node = this

    this.manager.emit('raw', packet)
  }

  onClose(event) {
    this.manager.emit('nodeClose', { event, node: this })

    if (event.code != null || event.reason != 'destroy') return this.reconnect()
  }

  onError(event) {
    const err = event && event.error ? event.error : event

    if (!event) return

    this.manager.emit('nodeError', { node: this, err })

    return this.reconnect()
  }

  reconnect() {
    this._reconnect = setTimeout(() => {
      this.connected = false
      this.ws.removeAllListeners()
      this.ws = null

      this.manager.emit('nodeReconnect', this)
      this.connect()

    }, this.reconnectInterval)
  }

  destroy() {
    this.ws.close(1000, 'destroy')
    this.ws = null

    return true
  }

  configureResuming(key, timeout = this._resumeTimeout) {
    return this.send({ op: 'configureResuming', key, timeout })
  }

  async _queueFlush() {
    this._queue = []
  }

  async send(data) {
    const packet = JSON.stringify(data)

    if (!this.connected) return

    return await this.ws.send(packet, err => {
      if (err) throw err
    })
  }
}<|MERGE_RESOLUTION|>--- conflicted
+++ resolved
@@ -51,18 +51,15 @@
   }
 
   onOpen() {
-<<<<<<< HEAD
     if (this._reconnect) {
       clearTimeout(this._reconnect)
       delete this._reconnect
     }
-=======
-    if (this._reconnect) clearTimeout(this._reconnect)
+    
     this._queueFlush()
       .catch(error => this.manager.emit('nodeError', { node: this, error }))
 
     if (this.resumeKey) this.configureResuming(this.resumeKey).catch(error => this.manager.emit('nodeError', { node: this, error }))
->>>>>>> c86dddb6
 
     this.manager.emit('nodeConnect', this)
     this.connected = true
